--- conflicted
+++ resolved
@@ -146,7 +146,6 @@
             border-radius: 0.375rem;
             padding: 20px;
             margin-top: 10px;
-            overflow-x: auto;
         }
 
         .main-tabs .nav-tabs .nav-link {
@@ -160,7 +159,6 @@
 
         body {
             background-color: #f8f9fa;
-            overflow-x: hidden;
         }
 
         .container {
@@ -170,33 +168,6 @@
             padding: 2rem;
             margin-top: 2rem;
             margin-bottom: 2rem;
-            max-width: 100%;
-        }
-
-        /* Make tables responsive */
-        table {
-            width: 100% !important;
-            max-width: 100% !important;
-            overflow-x: auto !important;
-            display: block !important;
-        }
-
-        /* Make images responsive */
-        img {
-            max-width: 100% !important;
-            height: auto !important;
-        }
-
-        /* Make all content fit within viewport */
-        * {
-            max-width: 100%;
-            box-sizing: border-box;
-        }
-
-        /* Ensure code blocks don't cause horizontal scrolling */
-        pre, code {
-            white-space: pre-wrap !important;
-            word-break: break-word !important;
         }
 
         /* Prevent image overflow and horizontal scrolling */
@@ -338,10 +309,38 @@
 
     custom_css = """
     <style>
-<<<<<<< HEAD
+        .nav-pills .nav-link {
+            background-color: #f8f9fa;
+            color: #495057;
+            margin: 0 2px;
+            border-radius: 0.375rem;
+        }
+
+        .nav-pills .nav-link.active {
+            background-color: #0d6efd;
+            color: white;
+        }
+
+        .nav-pills .nav-link:hover {
+            background-color: #e9ecef;
+            color: #495057;
+        }
+
+        .nav-pills .nav-link.active:hover {
+            background-color: #0b5ed7;
+            color: white;
+        }
+
+        .tab-content {
+            background-color: white;
+            border: 1px solid #dee2e6;
+            border-radius: 0.375rem;
+            padding: 20px;
+            margin-top: 10px;
+        }
+
         body {
             background-color: #f8f9fa;
-            overflow-x: hidden;
         }
 
         .container {
@@ -351,83 +350,6 @@
             padding: 2rem;
             margin-top: 2rem;
             margin-bottom: 2rem;
-            max-width: 100%;
-=======
-        .nav-pills .nav-link {
-            background-color: #f8f9fa;
-            color: #495057;
-            margin: 0 2px;
-            border-radius: 0.375rem;
-        }
-
-        .nav-pills .nav-link.active {
-            background-color: #0d6efd;
-            color: white;
-        }
-
-        .nav-pills .nav-link:hover {
-            background-color: #e9ecef;
-            color: #495057;
-        }
-
-        .nav-pills .nav-link.active:hover {
-            background-color: #0b5ed7;
-            color: white;
->>>>>>> 5b30a7c1
-        }
-
-        .tab-content {
-            background-color: white;
-            border: 1px solid #dee2e6;
-<<<<<<< HEAD
-            border-top: none;
-            border-radius: 0 0 0.375rem 0.375rem;
-            padding: 20px;
-            margin-top: 0;
-            overflow-x: auto;
-        }
-
-        /* Make tables responsive */
-        table {
-            width: 100% !important;
-            max-width: 100% !important;
-            overflow-x: auto !important;
-            display: block !important;
-        }
-
-        /* Make images responsive */
-        img {
-            max-width: 100% !important;
-            height: auto !important;
-        }
-
-        /* Make all content fit within viewport */
-        * {
-            max-width: 100%;
-            box-sizing: border-box;
-        }
-
-        /* Ensure code blocks don't cause horizontal scrolling */
-        pre, code {
-            white-space: pre-wrap !important;
-            word-break: break-word !important;
-=======
-            border-radius: 0.375rem;
-            padding: 20px;
-            margin-top: 10px;
-        }
-
-        body {
-            background-color: #f8f9fa;
-        }
-
-        .container {
-            background-color: white;
-            border-radius: 0.5rem;
-            box-shadow: 0 0.125rem 0.25rem rgba(0, 0, 0, 0.075);
-            padding: 2rem;
-            margin-top: 2rem;
-            margin-bottom: 2rem;
         }
 
         /* Prevent image overflow and horizontal scrolling */
@@ -435,7 +357,6 @@
             max-width: 100%;
             height: auto;
             display: block;
->>>>>>> 5b30a7c1
         }
     </style>
     """
@@ -604,10 +525,5 @@
 
 # Run the script
 if __name__ == "__main__":
-<<<<<<< HEAD
-    config_file_path = "tabs_report\\config.json"  # Change this if necessary
-    generate_tabs_report(config_file_path)
-=======
     config_file_path = "config.json"  # Change this if necessary
-    generate_report(config_file_path)
->>>>>>> 5b30a7c1
+    generate_report(config_file_path)